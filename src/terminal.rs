--- conflicted
+++ resolved
@@ -27,47 +27,32 @@
 }
 
 pub fn as_terminal_escaped(
-    color: highlighting::Style,
+    style: highlighting::Style,
     text: &str,
     true_color: bool,
     colored: bool,
 ) -> String {
-<<<<<<< HEAD
+
     let style = if !colored {
         Style::default()
-    } else if true_color {
-        RGB(color.foreground.r, color.foreground.g, color.foreground.b).normal()
     } else {
-        let ansi = rgb2ansi(color.foreground.r, color.foreground.g, color.foreground.b);
-        Fixed(ansi).normal()
-    };
-=======
-    let mut s: String = String::new();
-    for &(ref style, text) in v.iter() {
-        let style = if !colored {
-            Style::default()
+        let color = if true_color {
+            RGB(style.foreground.r, style.foreground.g, style.foreground.b)
         } else {
-            let color = if true_color {
-                RGB(style.foreground.r, style.foreground.g, style.foreground.b)
-            } else {
-                let ansi = rgb2ansi(style.foreground.r, style.foreground.g, style.foreground.b);
-                Fixed(ansi)
-            };
-
-            if style.font_style.contains(FontStyle::BOLD) {
-                color.bold()
-            } else if style.font_style.contains(FontStyle::UNDERLINE) {
-                color.underline()
-            } else if style.font_style.contains(FontStyle::ITALIC) {
-                color.italic()
-            } else {
-                color.normal()
-            }
+            let ansi = rgb2ansi(style.foreground.r, style.foreground.g, style.foreground.b);
+            Fixed(ansi)
         };
 
-        write!(s, "{}", style.paint(text)).unwrap();
-    }
->>>>>>> cb7b1581
+        if style.font_style.contains(FontStyle::BOLD) {
+            color.bold()
+        } else if style.font_style.contains(FontStyle::UNDERLINE) {
+            color.underline()
+        } else if style.font_style.contains(FontStyle::ITALIC) {
+            color.italic()
+        } else {
+            color.normal()
+        }
+    };
 
     let mut s: String = String::new();
     write!(s, "{}", style.paint(text)).unwrap();
